--- conflicted
+++ resolved
@@ -22,11 +22,7 @@
     strategy:
       matrix:
         os: [ubuntu-latest]
-<<<<<<< HEAD
         scala: [0.27.0-RC1, 3.0.0-M1, 2.12.12, 2.13.3]
-=======
-        scala: [0.26.0, 0.27.0-RC1, 2.12.12, 2.13.3]
->>>>>>> cd0d61d0
         java: [adopt@1.8, adopt@1.11]
     runs-on: ${{ matrix.os }}
     steps:
