/*
 * Copyright 2020 Typelevel
 *
 * Licensed under the Apache License, Version 2.0 (the "License");
 * you may not use this file except in compliance with the License.
 * You may obtain a copy of the License at
 *
 *     http://www.apache.org/licenses/LICENSE-2.0
 *
 * Unless required by applicable law or agreed to in writing, software
 * distributed under the License is distributed on an "AS IS" BASIS,
 * WITHOUT WARRANTIES OR CONDITIONS OF ANY KIND, either express or implied.
 * See the License for the specific language governing permissions and
 * limitations under the License.
 */

package cats.effect

import cats.kernel.laws.discipline.MonoidTests
import cats.effect.laws.EffectTests
import cats.effect.testkit.{OutcomeGenerators, TestContext}
import cats.implicits._

import org.scalacheck.Prop, Prop.forAll

import org.specs2.ScalaCheck

import org.typelevel.discipline.specs2.mutable.Discipline

import scala.concurrent.ExecutionContext
import scala.concurrent.duration._

class IOSpec extends IOPlatformSpecification with Discipline with ScalaCheck with BaseSpec { outer =>
  import OutcomeGenerators._

  // we just need this because of the laws testing, since the prop runs can interfere with each other
  sequential

  "io monad" should {
    "produce a pure value when run" in ticked { implicit ticker =>
      IO.pure(42) must completeAs(42)
    }

    "suspend a side-effect without memoizing" in ticked { implicit ticker =>
      var i = 42

      val ioa = IO {
        i += 1
        i
      }

      ioa must completeAs(43)
      ioa must completeAs(44)
    }

    "capture errors in suspensions" in ticked { implicit ticker =>
      case object TestException extends RuntimeException
      IO(throw TestException) must failAs(TestException)
    }

    "resume value continuation within async" in ticked { implicit ticker =>
      IO.async[Int](k => IO(k(Right(42))).map(_ => None)) must completeAs(42)
    }

    "resume error continuation within async" in ticked { implicit ticker =>
      case object TestException extends RuntimeException
      IO.async[Unit](k => IO(k(Left(TestException))).as(None)) must failAs(TestException)
    }

    "map results to a new type" in ticked { implicit ticker =>
      IO.pure(42).map(_.toString) must completeAs("42")
    }

    "flatMap results sequencing both effects" in ticked { implicit ticker =>
      var i = 0
      IO.pure(42).flatMap(i2 => IO { i = i2 }) must completeAs(())
      i mustEqual 42
    }

    "raiseError propagates out" in ticked { implicit ticker =>
      case object TestException extends RuntimeException
      IO.raiseError(TestException).void.flatMap(_ => IO.pure(())) must failAs(TestException)
    }

    "errors can be handled" in ticked { implicit ticker =>
      case object TestException extends RuntimeException
      IO.raiseError[Unit](TestException).attempt must completeAs(Left(TestException))
    }

    "start and join on a successful fiber" in ticked { implicit ticker =>
      IO.pure(42).map(_ + 1).start.flatMap(_.join) must completeAs(Outcome.completed[IO, Throwable, Int](IO.pure(43)))
    }

    "start and join on a failed fiber" in ticked { implicit ticker =>
      case object TestException extends RuntimeException
      (IO.raiseError(TestException): IO[Unit]).start.flatMap(_.join) must completeAs(Outcome.errored[IO, Throwable, Unit](TestException))
    }

    "implement never with non-terminating semantics" in ticked { implicit ticker =>
      IO.never must nonTerminate
    }

    "start and ignore a non-terminating fiber" in ticked { implicit ticker =>
      IO.never.start.as(42) must completeAs(42)
    }

    "start a fiber then continue with its results" in ticked { implicit ticker =>
      IO.pure(42).start.flatMap(_.join) flatMap { oc =>
        oc.fold(IO.pure(0), _ => IO.pure(-1), ioa => ioa)
      } must completeAs(42)
    }

    "continue from the results of an async produced prior to registration" in ticked { implicit ticker =>
      IO.async[Int](cb => IO(cb(Right(42))).as(None)).map(_ + 2) must completeAs(44)
    }

    "produce a failure when the registration raises an error after callback" in ticked { implicit ticker =>
      case object TestException extends RuntimeException
      IO.async[Int](cb => IO(cb(Right(42))).flatMap(_ => IO.raiseError(TestException))).void must failAs(TestException)
    }

    "cancel an infinite chain of right-binds" in ticked { implicit ticker =>
      lazy val infinite: IO[Unit] = IO.unit.flatMap(_ => infinite)
      infinite.start.flatMap(f => f.cancel >> f.join) must completeAs(Outcome.canceled[IO, Throwable, Unit])
    }

    "cancel never" in ticked { implicit ticker =>
      (IO.never: IO[Unit]).start.flatMap(f => f.cancel >> f.join) must completeAs(Outcome.canceled[IO, Throwable, Unit])
    }

    "cancel never after scheduling" in ticked { implicit ticker =>
      val ioa = for {
        f <- (IO.never: IO[Unit]).start
        ec <- IO.executionContext
        _ <- IO(ec.asInstanceOf[TestContext].tickAll())
        _ <- f.cancel
        oc <- f.join
      } yield oc

      ioa must completeAs(Outcome.canceled[IO, Throwable, Unit])
    }

    "sequence async cancel token upon cancelation during suspension" in ticked { implicit ticker =>
      var affected = false

      val target = IO.async[Unit] { _ =>
        IO.pure(Some(IO { affected = true }))
      }

      val ioa = for {
        f <- target.start
        _ <- IO(ticker.ctx.tickAll())
        _ <- f.cancel
      } yield ()

      ioa must completeAs(())
      affected must beTrue
    }

    "suppress async cancel token upon cancelation in masked region" in ticked { implicit ticker =>
      var affected = false

      val target = IO uncancelable { _ =>
        IO.async[Unit] { _ =>
          IO.pure(Some(IO { affected = true }))
        }
      }

      val ioa = for {
        f <- target.start
        _ <- IO(ticker.ctx.tickAll())
        _ <- f.cancel
      } yield ()

      ioa must completeAs(())
      affected must beFalse
    }

    "preserve contexts through start" in ticked { implicit ticker =>
      val ec = ticker.ctx.derive()

      val ioa = for {
        f <- IO.executionContext.start.evalOn(ec)
        _ <- IO(ticker.ctx.tickAll())
        oc <- f.join
      } yield oc

      ioa must completeAs(Outcome.completed[IO, Throwable, ExecutionContext](IO.pure(ec)))
    }

    "preserve monad identity on async" in ticked { implicit ticker =>
      val fa = IO.async[Int](cb => IO(cb(Right(42))).as(None))
      fa.flatMap(i => IO.pure(i)) must completeAs(42)
      fa must completeAs(42)
    }

    "preserve monad right identity on uncancelable" in ticked { implicit ticker =>
      val fa = IO.uncancelable(_ => IO.canceled)
      fa.flatMap(IO.pure(_)) must nonTerminate
      fa must nonTerminate
    }

    "cancel flatMap continuations following a canceled uncancelable block" in ticked { implicit ticker =>
      IO.uncancelable(_ => IO.canceled).flatMap(_ => IO.pure(())) must nonTerminate
    }

    "cancel map continuations following a canceled uncancelable block" in ticked { implicit ticker =>
      IO.uncancelable(_ => IO.canceled).map(_ => ()) must nonTerminate
    }

    "mapping something with a finalizer should complete" in ticked { implicit ticker =>
      IO.pure(42).onCancel(IO.unit).as(()) must completeAs(())
    }

    "uncancelable canceled with finalizer within fiber should not block" in ticked { implicit ticker =>
      val fab = IO.uncancelable(_ => IO.canceled.onCancel(IO.unit)).start.flatMap(_.join)

      fab must completeAs(Outcome.canceled[IO, Throwable, Unit])
    }

    "uncancelable canceled with finalizer within fiber should flatMap another day" in ticked { implicit ticker =>
      val fa = IO.pure(42)
      val fab: IO[Int => Int] =
        IO.uncancelable(_ => IO.canceled.onCancel(IO.unit)).start.flatMap(_.join).flatMap(_ => IO.pure((i: Int) => i))

      fab.ap(fa) must completeAs(42)
      fab.flatMap(f => fa.map(f)) must completeAs(42)
    }

    "sleep for ten seconds" in ticked { implicit ticker =>
      IO.sleep(10.seconds).as(1) must completeAs(1)
    }

    "sleep for ten seconds and continue" in ticked { implicit ticker =>
      var affected = false
      (IO.sleep(10.seconds) >> IO { affected = true }) must completeAs(())
      affected must beTrue
    }

    "run an identity finalizer" in ticked { implicit ticker =>
      var affected = false

      IO.unit onCase {
        case _ => IO { affected = true }
      } must completeAs(())

      affected must beTrue
    }

    "run an identity finalizer and continue" in ticked { implicit ticker =>
      var affected = false

      val seed = IO.unit onCase {
        case _ => IO { affected = true }
      }

      seed.as(42) must completeAs(42)

      affected must beTrue
    }

    "run multiple nested finalizers on cancel" in ticked { implicit ticker =>
      var inner = false
      var outer = false

      IO.canceled.guarantee(IO { inner = true }).guarantee(IO { outer = true }) must nonTerminate

      inner must beTrue
      outer must beTrue
    }

    "run multiple nested finalizers on completion exactly once" in ticked { implicit ticker =>
      var inner = 0
      var outer = 0

      IO.unit.guarantee(IO { inner += 1 }).guarantee(IO { outer += 1 }) must completeAs(())

      inner mustEqual 1
      outer mustEqual 1
    }

    "sequence onCancel when canceled before registration" in ticked { implicit ticker =>
      var passed = false
      val test = IO uncancelable { poll =>
        IO.canceled >> poll(IO.unit).onCancel(IO { passed = true })
      }

      test must nonTerminate
      passed must beTrue
    }

    "break out of uncancelable when canceled before poll" in ticked { implicit ticker =>
      var passed = true
      val test = IO uncancelable { poll =>
        IO.canceled >> poll(IO.unit) >> IO { passed = false }
      }

      test must nonTerminate
      passed must beTrue
    }

    "invoke onCase finalizer when cancelable async returns" in ticked { implicit ticker =>
      var passed = false

      // convenient proxy for an async that returns a cancelToken
      val test = IO.sleep(1.day) onCase {
        case Outcome.Completed(_) => IO { passed = true }
      }

      test must completeAs(())
      passed must beTrue
    }

    "hold onto errors through multiple finalizers" in ticked { implicit ticker =>
      case object TestException extends RuntimeException
      IO.raiseError(TestException).guarantee(IO.unit).guarantee(IO.unit) must failAs(TestException)
    }

    "cede unit in a finalizer" in ticked { implicit ticker =>
      val body = IO.sleep(1.second).start.flatMap(_.join).map(_ => 42)
      body.guarantee(IO.cede.map(_ => ())) must completeAs(42)
    }

    "not invoke onCancel when previously canceled within uncancelable" in ticked { implicit ticker =>
      var failed = false
      IO.uncancelable(_ => IO.canceled >> IO.unit.onCancel(IO { failed = true })) must nonTerminate
      failed must beFalse
    }

    "complete a fiber with Canceled under finalizer on poll" in ticked { implicit ticker =>
      val ioa = IO.uncancelable(p => IO.canceled >> p(IO.unit).guarantee(IO.unit)).start.flatMap(_.join)

      ioa must completeAs(Outcome.canceled[IO, Throwable, Unit])
    }

    "return the left when racing against never" in ticked { implicit ticker =>
      IO.pure(42).racePair(IO.never: IO[Unit]).map(_.left.toOption.map(_._1)) must completeAs(Some(42))
    }

    "produce Canceled from start of canceled" in ticked { implicit ticker =>
      IO.canceled.start.flatMap(_.join) must completeAs(Outcome.canceled[IO, Throwable, Unit])
    }

    "cancel an already canceled fiber" in ticked { implicit ticker =>
      val test = for {
        f <- IO.canceled.start
        _ <- IO(ticker.ctx.tickAll())
        _ <- f.cancel
      } yield ()

      test must completeAs(())
    }

    "only unmask within current fiber" in ticked { implicit ticker =>
      var passed = false
      val test = IO uncancelable { poll =>
        IO.uncancelable(_ => poll(IO.canceled >> IO { passed = true })).start.flatMap(_.join).void
      }

      test must completeAs(())
      passed must beTrue
    }

    "produce the left when the right errors in racePair" in ticked { implicit ticker =>
      (IO.cede >> IO.pure(42)).racePair(IO.raiseError(new Throwable): IO[Unit]).map(_.left.toOption.map(_._1)) must completeAs(Some(42))
    }

    "run three finalizers when an async is canceled while suspended" in ticked { implicit ticker =>
      var results = List[Int]()

      val body = IO.async[Nothing] { _ =>
        IO.pure(Some(IO(results ::= 3)))
      }

      val test = for {
        f <- body.onCancel(IO(results ::= 2)).onCancel(IO(results ::= 1)).start
        _ <- IO(ticker.ctx.tickAll())
        _ <- f.cancel
        back <- IO(results)
      } yield back

      test must completeAs(List(1, 2, 3))
    }

    "evaluate 10,000 consecutive map continuations" in ticked { implicit ticker =>
      def loop(i: Int): IO[Unit] =
        if (i < 10000)
          IO.unit.flatMap(_ => loop(i + 1)).map(u => u)
        else
          IO.unit

      loop(0) must completeAs(())
    }

    "evaluate 10,000 consecutive handleErrorWith continuations" in ticked { implicit ticker =>
      def loop(i: Int): IO[Unit] =
        if (i < 10000)
          IO.unit.flatMap(_ => loop(i + 1)).handleErrorWith(IO.raiseError(_))
        else
          IO.unit

      loop(0) must completeAs(())
    }

    "catch exceptions thrown in map functions" in ticked { implicit ticker =>
      case object TestException extends RuntimeException
      IO.unit.map(_ => (throw TestException): Unit).attempt must completeAs(Left(TestException))
    }

    "catch exceptions thrown in flatMap functions" in ticked { implicit ticker =>
      case object TestException extends RuntimeException
      IO.unit.flatMap(_ => (throw TestException): IO[Unit]).attempt must completeAs(Left(TestException))
    }

    "catch exceptions thrown in handleErrorWith functions" in ticked { implicit ticker =>
      case object TestException extends RuntimeException
      case object WrongException extends RuntimeException
      IO.raiseError[Unit](WrongException).handleErrorWith(_ => (throw TestException): IO[Unit]).attempt must completeAs(Left(TestException))
    }

    "round trip through s.c.Future" in ticked { implicit ticker =>
      forAll { (ioa: IO[Int]) =>
        ioa eqv IO.fromFuture(IO(ioa.unsafeToFuture()))
      }
    }

    "ignore repeated polls" in ticked { implicit ticker =>
      var passed = true

      val test = IO uncancelable { poll =>
        poll(poll(IO.unit) >> IO.canceled) >> IO { passed = false }
      }

      test must nonTerminate
      passed must beTrue
    }

    "evaluate a timeout using sleep and race" in ticked { implicit ticker =>
      IO.race(IO.never[Unit], IO.sleep(2.seconds)) must completeAs(Right(()))
    }

<<<<<<< HEAD
    "invoke multiple joins on fiber completion" in {
      var result: List[Outcome[IO, Throwable, Outcome[IO, Throwable, Int]]] = Nil

      val test = for {
        f <- IO.pure(42).start

        delegate1 <- f.join.start
        delegate2 <- f.join.start
        delegate3 <- f.join.start
        delegate4 <- f.join.start

        _ <- IO.cede

        r1 <- delegate1.join
        r2 <- delegate2.join
        r3 <- delegate3.join
        r4 <- delegate4.join

        _ <- IO { result = List(r1, r2, r3, r4) }
      } yield ()

      test must completeAs(())

      result must contain { (oc: Outcome[IO, Throwable, Outcome[IO, Throwable, Int]]) =>
        oc must beLike {
          case Outcome.Completed(ioa) =>
            ioa must completeAs(Outcome.Completed[IO, Throwable, Int](IO.pure(42)))
        }
      }.forall
=======
    "evaluate a timeout using sleep and race in real time" in real {
      IO.race(IO.never[Unit], IO.sleep(10.millis)) flatMap { res =>
        IO {
          res must beRight(())
        }
      }
>>>>>>> 1f55411f
    }

    platformSpecs
  }

  {
    implicit val ticker = Ticker(TestContext())

    checkAll(
      "IO",
      EffectTests[IO].effect[Int, Int, Int](10.millis))/*(Parameters(seed = Some(Seed.fromBase64("XidlR_tu11X7_v51XojzZJsm6EaeU99RAEL9vzbkWBD=").get)))*/
  }

  {
    implicit val ticker = Ticker(TestContext())

    checkAll(
      "IO[Int]",
      MonoidTests[IO[Int]].monoid)/*(Parameters(seed = Some(Seed.fromBase64("_1deH2u9O-z6PmkYMBgZT-3ofsMEAMStR9x0jKlFgyO=").get)))*/
  }

}

final case class TestException(i: Int) extends RuntimeException<|MERGE_RESOLUTION|>--- conflicted
+++ resolved
@@ -439,44 +439,54 @@
       IO.race(IO.never[Unit], IO.sleep(2.seconds)) must completeAs(Right(()))
     }
 
-<<<<<<< HEAD
-    "invoke multiple joins on fiber completion" in {
-      var result: List[Outcome[IO, Throwable, Outcome[IO, Throwable, Int]]] = Nil
-
-      val test = for {
-        f <- IO.pure(42).start
-
-        delegate1 <- f.join.start
-        delegate2 <- f.join.start
-        delegate3 <- f.join.start
-        delegate4 <- f.join.start
-
-        _ <- IO.cede
-
-        r1 <- delegate1.join
-        r2 <- delegate2.join
-        r3 <- delegate3.join
-        r4 <- delegate4.join
-
-        _ <- IO { result = List(r1, r2, r3, r4) }
-      } yield ()
-
-      test must completeAs(())
-
-      result must contain { (oc: Outcome[IO, Throwable, Outcome[IO, Throwable, Int]]) =>
-        oc must beLike {
-          case Outcome.Completed(ioa) =>
-            ioa must completeAs(Outcome.Completed[IO, Throwable, Int](IO.pure(42)))
-        }
-      }.forall
-=======
     "evaluate a timeout using sleep and race in real time" in real {
       IO.race(IO.never[Unit], IO.sleep(10.millis)) flatMap { res =>
         IO {
           res must beRight(())
         }
       }
->>>>>>> 1f55411f
+    }
+
+    "invoke multiple joins on fiber completion" in real {
+      val test = for {
+        f <- IO.pure(42).start
+
+        delegate1 <- f.join.start
+        delegate2 <- f.join.start
+        delegate3 <- f.join.start
+        delegate4 <- f.join.start
+
+        _ <- IO.cede
+
+        r1 <- delegate1.join
+        r2 <- delegate2.join
+        r3 <- delegate3.join
+        r4 <- delegate4.join
+      } yield List(r1, r2, r3, r4)
+
+      test flatMap { results =>
+        results traverse { result =>
+          IO(result must beLike { case Outcome.Completed(_) => ok }) flatMap { _ =>
+            result match {
+              case Outcome.Completed(ioa) =>
+                ioa flatMap { oc =>
+                  IO(result must beLike { case Outcome.Completed(_) => ok }) flatMap { _ =>
+                    oc match {
+                      case Outcome.Completed(ioa) =>
+                        ioa flatMap { i =>
+                          IO(i mustEqual 42)
+                        }
+
+                      case _ => sys.error("nope")
+                    }
+                  }
+                }
+
+              case _ => sys.error("nope")
+            }
+          }
+        }
+      }
     }
 
     platformSpecs
