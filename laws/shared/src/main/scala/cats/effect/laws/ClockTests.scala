--- conflicted
+++ resolved
@@ -28,23 +28,6 @@
 
   val laws: ClockLaws[F]
 
-<<<<<<< HEAD
-  def clock[A: Arbitrary, B: Arbitrary, C: Arbitrary](implicit
-                                                      ArbFA: Arbitrary[F[A]],
-                                                      ArbFB: Arbitrary[F[B]],
-                                                      ArbFC: Arbitrary[F[C]],
-                                                      ArbFAtoB: Arbitrary[F[A => B]],
-                                                      ArbFBtoC: Arbitrary[F[B => C]],
-                                                      CogenA: Cogen[A],
-                                                      CogenB: Cogen[B],
-                                                      CogenC: Cogen[C],
-                                                      EqFA: Eq[F[A]],
-                                                      EqFB: Eq[F[B]],
-                                                      EqFC: Eq[F[C]],
-                                                      EqFABC: Eq[F[(A, B, C)]],
-                                                      exec: F[Boolean] => Prop,
-                                                      iso: Isomorphisms[F]): RuleSet =
-=======
   def clock[A: Arbitrary, B: Arbitrary, C: Arbitrary](
       implicit ArbFA: Arbitrary[F[A]],
       ArbFB: Arbitrary[F[B]],
@@ -61,7 +44,6 @@
       exec: F[Boolean] => Prop,
       iso: Isomorphisms[F]): RuleSet = {
 
->>>>>>> cade5446
     new RuleSet {
       val name = "clock"
       val bases = Nil
@@ -69,6 +51,7 @@
 
       val props = Seq("monotonicity" -> laws.monotonicity)
     }
+  }
 }
 
 object ClockTests {
