--- conflicted
+++ resolved
@@ -43,13 +43,6 @@
   implicit def prettyFromShow[A: Show](a: A): Pretty =
     Pretty.prettyString(a.show)
 
-<<<<<<< HEAD
-  //TODO remove once https://github.com/typelevel/cats/pull/3556 is released
-  implicit def orderWriterT[F[_], S, A](
-      implicit Ord: Order[F[(S, A)]]): Order[WriterT[F, S, A]] = Order.by(_.run)
-
-=======
->>>>>>> 967f7dd7
   implicit def execWriterT[S](sbool: WriterT[TimeT[PureConc[Int, *], *], S, Boolean]): Prop =
     Prop(
       pure
